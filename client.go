--- conflicted
+++ resolved
@@ -591,10 +591,19 @@
 			c.dialContextFunc = td.DialContext
 		}
 	}
-<<<<<<< HEAD
+
+	nd := net.Dialer{}
+
 	var err error
-	c.co, err = c.dialContextFunc(ctx, "tcp", c.ServerAddr())
-=======
+	if c.ssl {
+		td := tls.Dialer{NetDialer: &nd, Config: c.tlsconfig}
+
+		c.enc = true
+		c.co, err = td.DialContext(ctx, "tcp", c.ServerAddr())
+	}
+	if !c.ssl {
+		c.co, err = nd.DialContext(ctx, "tcp", c.ServerAddr())
+	}
 
 	if err != nil && c.fallbackPort != 0 {
 		ctx, cfn := context.WithTimeout(pc, c.cto)
@@ -603,7 +612,6 @@
 		// TODO: should we somehow log or append the previous error?
 		c.co, err = nd.DialContext(ctx, "tcp", c.serverFallbackAddr())
 	}
->>>>>>> f9318aec
 	if err != nil {
 		return err
 	}
